--- conflicted
+++ resolved
@@ -39,7 +39,6 @@
         self.pq_bits = config.pq_bits
         self.kmeans_iters = config.kmeans_iters
 
-
     def add_mask(
         self,
         keys: torch.Tensor,
@@ -52,7 +51,6 @@
         previous_mask: Mask,
         **kwargs: Dict[str, Any],
     ) -> Mask:
-<<<<<<< HEAD
 
         #sequence length is number of keys in the cache
         n, h, s, dh = keys.shape
@@ -179,220 +177,7 @@
         final_mask = mask & attention_mask.to(torch.bool)
 
         return Mask(mask_qk = final_mask, heavy_size = self.heavy_size)
-        
 
-
-
-        
-
-        
-
-
-
-
-
-
-
-
-
-            
-
-
-                
-
-
-
-
-
-
-        
-        
-=======
-        
-        
-        # get module from kwargs
-        module = kwargs.get('module')
-        
-        # handle head dimension mismatch  stubborn erorr
-        if queries.shape[1] != keys.shape[1]:
-            ##repeat key/value heads to match query heads
-            repeat_factor = queries.shape[1] // keys.shape[1]
-            keys = keys.repeat_interleave(repeat_factor, dim=1)
-            values = values.repeat_interleave(repeat_factor, dim=1)
-    
-        #build PQ structures during decoding phase when module is available?
-        
-
-        L = queries.shape[2] #length of input token sequence
-
-        LocalKVCache = [] #set empty
-        #decoding phase
-        is_decoding: bool = (queries.shape[2] == 1) and ("PQ" in sparse_meta_data) and ("KVCache" in sparse_meta_data)
-        if is_decoding:
-            PQ = sparse_meta_data["PQ"]  # list of (centroids, codes)
-            KVCache = sparse_meta_data["KVCache"]  # list of (K, V))
-
-            L_pq: int = len(PQ)
-            Q = queries[:, :, -1, :]  # last-step query (B,H,D)
-            last_topk_idx: Optional[torch.Tensor] = None
-
-            for i in range(0, L_pq):
-                if LocalKVCache:
-                    EvictK, EvictV = LocalKVCache.pop(0)
-                    _ = self._pq_encode(EvictK, PQ[i][0])
-
-                K = keys[:, :, -1, :]
-                V = values[:, :, -1, :]
-                LocalKVCache.append((K, V))
-
-                Centroids = PQ[i][0]
-                Codes_i = PQ[i][1].to(queries.device)
-
-                TopKIdx = self._pq_search(Q, Centroids, Codes_i, self.heavy_size)
-                TopkK, TopkV = self._sync_fetch_kv(KVCache, TopKIdx)
-                last_topk_idx = TopKIdx
-
-                # built AllKV = InitKV + TopkKV + LocalKV
-                def _stack_kv(kv_list: list[tuple[torch.Tensor, torch.Tensor]]) -> tuple[torch.Tensor, torch.Tensor]:
-                    if not kv_list:
-                        B, H, D = keys.shape[0], keys.shape[1], keys.shape[-1]
-                        empty = keys.new_zeros((B, H, 0, D))
-                        return empty, empty
-                    K_parts = [k.unsqueeze(2) if k.dim() == 3 else k for (k, _) in kv_list]
-                    V_parts = [v.unsqueeze(2) if v.dim() == 3 else v for (_, v) in kv_list]
-                    return torch.cat(K_parts, dim=2), torch.cat(V_parts, dim=2)
- 
-                InitKV = sparse_meta_data.get("InitKV", [])
-                MidKV = sparse_meta_data.get("MidKV", [])
-                K_init, V_init = _stack_kv(InitKV)
-                K_mid, V_mid = _stack_kv(MidKV)
-
-                # accumulated in localkv this step
-                K_local, V_local = _stack_kv(LocalKVCache)
-
-                # ensure TopkKV has a sequence dimension
-                if TopkK.dim() == 3:
-                    TopkK = TopkK.unsqueeze(2)
-                    TopkV = TopkV.unsqueeze(2)
-
-                K_all = torch.cat([K_init, K_mid, TopkK, K_local], dim=2)
-                V_all = torch.cat([V_init, V_mid, TopkV, V_local], dim=2)
-
-                # x = AttnFFN(Q, AllKV) using dense attention utility
-                Q_last = queries[:, :, -1:, :]
-                
-                # handle none module case - create mask based on PQ search results
-                if module is None:
-                    # create mask that selects the top-K positions found by PQ search
-                    if last_topk_idx is not None:
-                        B, H, _k = last_topk_idx.shape
-                        keys_len: int = keys.shape[2]
-                        last_pos = (keys_len - 1)
-                        last_idx = torch.full((B, H, 1), last_pos, dtype=last_topk_idx.dtype, device=last_topk_idx.device)
-                        row_wise_idx = torch.cat([last_topk_idx.clamp_max(keys_len - 1), last_idx], dim=-1)
-                        #add sequence dimension to make it 4D: (B, H, 1, k+1)
-                        row_wise_idx = row_wise_idx.unsqueeze(2)  #B, H, 1, k+1)
-                        data = torch.ones_like(row_wise_idx, dtype=queries.dtype)
-                        new_mask = Mask.create_from_row_wise_idx(
-                            shape=(B, H, 1, keys_len),
-                            row_wise_idx=row_wise_idx,
-                            data=data,
-                            type="index",
-                            dtype=queries.dtype,
-                        )
-                        merged = previous_mask.merge_mask(new_mask, inplace=False)
-                        return merged
-                    else:
-                        return previous_mask
-                
-                result = get_true_attention_output(
-                    module=module,
-                    queries=Q_last,
-                    keys=K_all,
-                    values=V_all,
-                    attention_mask=attention_mask,
-                    scaling=scaling,
-                    dropout=dropout,
-                )
-                x, _ = result
-
-                #token = classifier(x) pseduo
-                classifier_cfg: Dict[str, Any] = sparse_meta_data.get("classifier", {})
-                W_vocab: Optional[torch.Tensor] = classifier_cfg.get("weight")
-                b_vocab: Optional[torch.Tensor] = classifier_cfg.get("bias")
-                if W_vocab is not None:
-                    token = self._classifier(x, W_vocab, b_vocab)
-                    sparse_meta_data["token"] = token
-
-            # build a new sparse mask selecting TopK positions (union approximated by last shard)
-            if last_topk_idx is not None:
-                B, H, _k = last_topk_idx.shape
-                keys_len: int = keys.shape[2]
-                last_pos = (keys_len - 1)
-                last_idx = torch.full((B, H, 1), last_pos, dtype=last_topk_idx.dtype, device=last_topk_idx.device)
-                row_wise_idx = torch.cat([last_topk_idx.clamp_max(keys_len - 1), last_idx], dim=-1)
-                data = torch.ones_like(row_wise_idx, dtype=queries.dtype)
-                new_mask = Mask.create_from_row_wise_idx(
-                    shape=(B, H, 1, keys_len),
-                    row_wise_idx=row_wise_idx,
-                    data=data,
-                    type="index",
-                    dtype=queries.dtype,
-                )
-                merged = previous_mask.merge_mask(new_mask, inplace=False)
-                return merged
-
-
-        #decoding
-
-
-
-        #prefilling first
-        ProcComm = []
-        ProcPQ = []
-        KVCache = []
-        PQ = []
-
-        # prefilling computation on GPU
-        for i in range(0, L-1):
-            #we are already given q,k,v in the add_mask
-            #we want to get the query at the ith position
-            q = queries[:, :, i, :]
-            k = keys[:, :, i, :]
-            v = values[:, :, i, :]
-
-            #asynchronously offload from GPU to CPU, add to ProcComm for monitoring
-            # Keep on GPU for now to avoid device mismatch issues
-            ProcComm.append((k.detach(), v.detach()))
-            
-            # Store K,V for PQ construction
-        
-
-
-        #launch pq construction on same device as input
-        for i in range(0, L-1):
-            k, v = ProcComm[i]
-            KVCache.append((k, v))
-            # enqueue PQ construction task for this k
-            ProcPQ.append(
-                self._AsyncPQConstruct(
-                    k, L, self.pq_sub_dim, self.pq_bits
-                )
-            )
-            
-        
-        #wait for pq construction in the next decoding phase
-        for i in range(0, L-1):
-            centroids, codes = ProcPQ[i].sync()
-            PQ.append((centroids, codes))
-        
-        #store results for the decoding phase and return the mask
-        sparse_meta_data["PQ"] = PQ
-        sparse_meta_data["KVCache"] = KVCache
-        
-        #need to retunr  the previous mask for prefilling phase
-        return previous_mask
->>>>>>> d16d8f17
 
     @classmethod
     def create_from_config(cls, config: MaskerConfig) -> "PQCache":
@@ -400,174 +185,3 @@
         if not isinstance(config, PQCacheConfig):
             raise ValueError(f"Invalid config type: {type(config)}")
         return cls(config)
-<<<<<<< HEAD
-=======
-
-
-
-    def _classifier(
-        self,
-        X: torch.Tensor,
-        W_vocab: torch.Tensor,
-        b_vocab: Optional[torch.Tensor] = None,
-    ) -> torch.Tensor:
-        """ classifier: matmul + softmax + argmax.
-
-        Returns token ids (B,) without probabilities and handles shapes minimally.
-        """
-        if X.dim() == 4:
-            X = X[:, :, -1, :].mean(dim=1)  # (B, D)
-        elif X.dim() == 3:
-            X = X[:, -1, :]  # (B, D)
-
-        logits: torch.Tensor = X @ W_vocab.t()
-        if b_vocab is not None:
-            logits = logits + b_vocab
-
-        token: torch.Tensor = torch.softmax(logits, dim=-1, dtype=torch.float32).argmax(dim=-1)
-        return token
-
-    
-    class _Sync:
-        def __init__(self, k: torch.Tensor, v: torch.Tensor) -> None:
-            self._k = k
-            self._v = v
-        def sync(self) -> tuple[torch.Tensor, torch.Tensor]:
-            return self._k, self._v
-
-    class _AsyncPQConstruct:
-        def __init__(
-            self,
-            K: torch.Tensor,
-            L: int,
-            pq_sub_dim: int,
-            pq_bits: int,
-        ) -> None:
-            self._K = K
-            self._L = L
-            self._pq_sub_dim = pq_sub_dim
-            self._pq_bits = pq_bits
-
-        def sync(self) -> tuple[torch.Tensor, torch.Tensor]:
-            """
-            Construct a simple PQ: return (centroids, codes).
-
-            centroids: (H, num_subspaces, 2**pq_bits, pq_sub_dim)
-            codes: (B, H, S, num_subspaces) with integer codes per subspace
-            """
-            K = self._K  # expected shape (B, H, D)
-            if K.dim() == 4:
-                # if shape (B, H, S, D), reduce S by last step
-                K = K[:, :, -1, :]
-
-            B, H, D = K.shape
-            assert D % self._pq_sub_dim == 0, "D must be divisible by pq_sub_dim"
-            num_sub = D // self._pq_sub_dim
-            num_centroids = 1 << self._pq_bits
-
-            #reshape into subspaces like (B, H, num_sub, pq_sub_dim)
-            K_sub = K.view(B, H, num_sub, self._pq_sub_dim)
-
-            #simple uniform binning centroids per subspace/head based on our data range
-            k_min = K_sub.amin(dim=0, keepdim=True)  #1, H, num_sub, pq_sub_dim)
-            k_max = K_sub.amax(dim=0, keepdim=True)  #(1, H, num_sub, pq_sub_dim)
-            # build centroids as evenly spaced points between min and max
-            t = torch.linspace(0, 1, steps=num_centroids, device=K.device, dtype=K.dtype)
-            # (1, 1, num_centroids, 1) for proper broadcasting with (H, num_sub, pq_sub_dim)
-            t = t.view(1, 1, num_centroids, 1)
-            # broadcast with : (H, num_sub, num_centroids, pq_sub_dim) format below
-            k_min_squeezed = k_min.squeeze(0)  
-            k_max_squeezed = k_max.squeeze(0)  
-            centroids = k_min_squeezed.unsqueeze(2) + (k_max_squeezed - k_min_squeezed).unsqueeze(2) * t
-            # rearrange to (H, num_sub, num_centroids, pq_sub_dim)
-
-            #assign codes by nearest centroid (L2) per (B,H,num_sub)
-            #expand K_sub to (B,H,num_sub,1,pq_sub_dim)
-            # centroids is structure H, num_sub, num_centroids, pq_sub_dim)
-            #K_sub is (B, H, num_sub, pq_sub_dim)
-            diff = K_sub.unsqueeze(3) - centroids.unsqueeze(0)
-            dists = (diff * diff).sum(dim=-1)  #(B,H,num_sub,num_centroids)
-            codes = dists.argmin(dim=-1)  #(B,H,num_sub)
-
-            return centroids, codes
-
-    class _AsyncCPU2GPU:
-        def __init__(self, tensor_cpu: torch.Tensor, device: torch.device) -> None:
-            self._tensor_cpu = tensor_cpu
-            self._device = device
-
-        def sync(self) -> torch.Tensor:
-            return self._tensor_cpu.to(self._device, non_blocking=True)
-
-    def _pq_encode(self, k: torch.Tensor, centroids: torch.Tensor) -> torch.Tensor:
-        if k.dim() == 2:
-            k = k.unsqueeze(0)
-        elif k.dim() == 4:  # need to handle (B,H,S,D) case
-            k = k[:, :, -1, :]  # use the last timestep
-        B, H, D = k.shape
-        num_sub: int = centroids.shape[1]
-        d_sub: int = centroids.shape[3]
-        assert D % d_sub == 0 and (D // d_sub) == num_sub, "D must be divisible by d_sub and the result must be equal to num_sub"
-        k_sub = k.view(B, H, num_sub, d_sub)  # changed K to k
-        #nearest centroid per subspace
-        #diff: (B, H, num_sub, d_sub)
-        
-        diff = k_sub.unsqueeze(3) - centroids.unsqueeze(0)  # Changed K to k
-        dists = (diff * diff).sum(dim=-1)
-        codes = dists.argmin(dim=-1)
-        return codes
-
-        
-    def _pq_search(
-        self,
-        q: torch.Tensor,                 ##(B,H,D) last-step query
-        centroids: torch.Tensor,         #(H, num_sub, C, d_sub)
-        codes: torch.Tensor,             # cached: (Bc,H,num_sub) codes per cached position
-        topk: int,
-    ) -> torch.Tensor:
-        #make q into subspaces
-        B, H, D = q.shape
-        num_sub, d_sub = centroids.shape[1], centroids.shape[3]
-        q_sub = q.view(B, H, num_sub, d_sub)
-
-        # closest centroid ids for q
-        diff = q_sub.unsqueeze(3) - centroids.unsqueeze(0)        # (B,H,num_sub,C,d_sub)
-        dists = (diff * diff).sum(dim=-1)                         # (B,H,num_sub,C)
-        q_codes = dists.argmin(dim=-1)                            # (B,H,num_sub)
-
-        # measure score cache positions by subspace code matches
-        Bc = codes.shape[0]
-        q_codes_exp = q_codes.unsqueeze(2).expand(B, H, Bc, num_sub)
-        codes_exp = codes.unsqueeze(0).permute(0, 2, 1, 3).expand(B, H, Bc, num_sub)
-        matches = (q_codes_exp == codes_exp).sum(dim=-1)          # (B,H,Bc)
-
-        k = min(topk, Bc)
-        _, idx = matches.topk(k, dim=-1)                          # (B,H,k)
-        return idx
-
-    def _sync_fetch_kv(
-        self,
-        kv_cache: list[tuple[torch.Tensor, torch.Tensor]],  # lenght=Bc, each (B,H,D)
-        indices: torch.Tensor,                              # (B,H,k)
-    ) -> tuple[torch.Tensor, torch.Tensor]:
-        B, H, k = indices.shape
-        D = kv_cache[0][0].shape[-1]
-        
-        # stack the cache along position dim
-        K_stack = torch.stack([kv_cache[i][0] for i in range(len(kv_cache))], dim=2)  # (B,H,Bc,D)
-        V_stack = torch.stack([kv_cache[i][1] for i in range(len(kv_cache))], dim=2)  # (B,H,Bc,D)
-        gather_idx = indices.unsqueeze(-1).expand(B, H, k, D)
-        K_sel = K_stack.gather(dim=2, index=gather_idx)  # (B,H,k,D)
-        V_sel = V_stack.gather(dim=2, index=gather_idx)  # (B,H,k,D)
-        return K_sel, V_sel
-
-        #git config
-
-
-
-
-
-    
-
-        
->>>>>>> d16d8f17
