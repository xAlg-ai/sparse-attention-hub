--- conflicted
+++ resolved
@@ -15,11 +15,8 @@
 from .oracle_top_k import OracleTopK, OracleTopKConfig
 from .oracle_top_p import OracleTopPMasker, OracleTopPMaskerConfig
 from .pq_top_k import PQCache, PQCacheConfig
-<<<<<<< HEAD
+from .quest_top_k import QuestTopKMasker, QuestTopKMaskerConfig
 from .xattention import XAttention, XAttentionConfig
-=======
-from .quest_top_k import QuestTopKMasker, QuestTopKMaskerConfig
->>>>>>> 1a048c93
 
 __all__ = [
     "LocalMasker",
